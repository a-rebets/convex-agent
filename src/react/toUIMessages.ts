import type {
  UIMessage as AIUIMessage,
  ReasoningUIPart,
  SourceDocumentUIPart,
  SourceUrlUIPart,
  StepStartUIPart,
  TextUIPart,
  ToolUIPart,
} from "ai";
import type { MessageDoc } from "../client/index.js";
import { deserializeMessage, toUIFilePart } from "../mapping.js";
import type { MessageStatus } from "../validators.js";

export type UIMessage = AIUIMessage & {
  key: string;
  order: number;
  stepOrder: number;
  status: "streaming" | MessageStatus;
  agentName?: string;
  text: string;
};

export function toUIMessages(
  messages: (MessageDoc & { streaming?: boolean })[],
): UIMessage[] {
  const uiMessages: UIMessage[] = [];
  let assistantMessage: UIMessage | undefined;
  for (const message of messages) {
    const coreMessage = message.message && deserializeMessage(message.message);
    const text = message.text ?? "";
    const content = coreMessage?.content;
    const nonStringContent =
      content && typeof content !== "string" ? content : [];
    if (!coreMessage) continue;
    const common = {
      id: message._id,
      createdAt: new Date(message._creationTime),
      order: message.order,
      stepOrder: message.stepOrder,
      status: message.streaming ? ("streaming" as const) : message.status,
      key: `${message.threadId}-${message.order}-${message.stepOrder}`,
      text,
    };
    const partCommon = {
      state: message.streaming ? ("streaming" as const) : ("done" as const),
      ...(message.providerMetadata
        ? { providerMetadata: message.providerMetadata }
        : {}),
    };
    if (coreMessage.role === "system") {
      uiMessages.push({
        ...common,
        role: "system",
        agentName: message.agentName,
        parts: [{ type: "text", text, ...partCommon } satisfies TextUIPart],
      });
    } else if (coreMessage.role === "user") {
      const parts: UIMessage["parts"] = [];
      if (text) {
        parts.push({ type: "text", text });
      }
      nonStringContent.forEach((contentPart) => {
        switch (contentPart.type) {
          case "file":
          case "image":
            parts.push(toUIFilePart(contentPart));
            break;
        }
      });
      uiMessages.push({
        ...common,
        role: "user",
        parts,
      });
    } else {
      if (coreMessage.role === "tool" && !assistantMessage) {
        console.warn(
          "Tool message without preceding assistant message.. skipping",
          message,
        );
        continue;
      }
      if (!assistantMessage) {
        assistantMessage = {
          ...common,
          role: "assistant",
          agentName: message.agentName,
          parts: [],
        };
        uiMessages.push(assistantMessage);
      } else {
        assistantMessage.status = message.streaming
          ? "streaming"
          : message.status;
      }
      // update it to the last message's id
      assistantMessage.id = message._id;
      if (
        message.reasoning &&
        !nonStringContent.some((c) => c.type === "reasoning")
      ) {
        assistantMessage.parts.push({
          type: "reasoning",
          text: message.reasoning,
          ...partCommon,
        } satisfies ReasoningUIPart);
      }
      if (message.text && !nonStringContent.length) {
        assistantMessage.parts.push({
          type: "text",
          text: message.text,
          ...partCommon,
        } satisfies TextUIPart);
      }
      for (const source of message.sources ?? []) {
        if (source.sourceType === "url") {
          assistantMessage.parts.push({
            type: "source-url",
            url: source.url!,
            sourceId: source.id,
            providerMetadata: message.providerMetadata,
            title: source.title,
          } satisfies SourceUrlUIPart);
        } else {
          assistantMessage.parts.push({
            type: "source-document",
            mediaType: source.mediaType,
            sourceId: source.id,
            title: source.title,
            filename: source.filename,
            providerMetadata: message.providerMetadata,
          } satisfies SourceDocumentUIPart);
        }
      }
      for (const contentPart of nonStringContent) {
        switch (contentPart.type) {
          case "text":
            assistantMessage.parts.push({
              ...partCommon,
              ...contentPart,
            } satisfies TextUIPart);
            break;
          case "reasoning":
            assistantMessage.parts.push({
              ...partCommon,
              ...contentPart,
            } satisfies ReasoningUIPart);
            break;
          case "file":
          case "image":
            assistantMessage.parts.push(toUIFilePart(contentPart));
            break;
          case "tool-call":
            assistantMessage.parts.push({
              type: "step-start",
            } satisfies StepStartUIPart);
            assistantMessage.parts.push({
              type: `tool-${contentPart.toolName}`,
              toolCallId: contentPart.toolCallId,
              input: contentPart.input,
<<<<<<< HEAD
=======
              providerExecuted: contentPart.providerExecuted,
>>>>>>> 805c425d
              state: message.streaming ? "input-streaming" : "input-available",
              callProviderMetadata: message.providerMetadata,
            } satisfies ToolUIPart);
            break;
          case "tool-result": {
            const call = assistantMessage.parts.find(
              (part) =>
                part.type === `tool-${contentPart.toolName}` &&
                "toolCallId" in part &&
                part.toolCallId === contentPart.toolCallId,
            ) as ToolUIPart | undefined;
            if (call) {
              if (message.error) {
                call.state = "output-error";
                call.errorText = message.error;
                call.output = contentPart.output;
              } else {
                call.state = "output-available";
                call.output =
                  contentPart.output?.type === "json"
                    ? contentPart.output.value
                    : contentPart.output;
                // Technically we could pull this from the doc.message
                // but the ModelMessage doesn't have it
                // call.providerExecuted = contentPart.providerExecuted;
              }
            } else {
              console.warn(
                "Tool result without preceding tool call.. adding anyways",
                contentPart,
              );
              if (message.error) {
                assistantMessage.parts.push({
                  type: `tool-${contentPart.toolName}`,
                  toolCallId: contentPart.toolCallId,
                  state: "output-error",
                  input: undefined,
                  errorText: message.error,
                  // Technically we could pull this from the doc.message
                  // but the ModelMessage doesn't have it
                  // providerExecuted: contentPart.providerExecuted,
                  callProviderMetadata: message.providerMetadata,
                } satisfies ToolUIPart);
              } else {
                assistantMessage.parts.push({
                  type: `tool-${contentPart.toolName}`,
                  toolCallId: contentPart.toolCallId,
                  state: "output-available",
                  input: undefined,
                  output:
                    contentPart.output?.type === "json"
                      ? contentPart.output.value
                      : contentPart.output,
                  callProviderMetadata: message.providerMetadata,
                } satisfies ToolUIPart);
              }
            }
            break;
          }
        }
      }
    }
    if (
      !message.tool &&
      assistantMessage &&
      assistantMessage.parts.length > 0
    ) {
      // Reset it so the next set of tool calls will create a new assistant message
      assistantMessage = undefined;
    }
  }
  return uiMessages;
}<|MERGE_RESOLUTION|>--- conflicted
+++ resolved
@@ -158,10 +158,7 @@
               type: `tool-${contentPart.toolName}`,
               toolCallId: contentPart.toolCallId,
               input: contentPart.input,
-<<<<<<< HEAD
-=======
               providerExecuted: contentPart.providerExecuted,
->>>>>>> 805c425d
               state: message.streaming ? "input-streaming" : "input-available",
               callProviderMetadata: message.providerMetadata,
             } satisfies ToolUIPart);
