--- conflicted
+++ resolved
@@ -7,11 +7,7 @@
     "email": "support@convex.dev",
     "url": "https://github.com/get-convex/agent/issues"
   },
-<<<<<<< HEAD
-  "version": "0.1.9-alpha.7",
-=======
   "version": "0.1.9-alpha.8",
->>>>>>> ed85823f
   "license": "Apache-2.0",
   "keywords": [
     "convex",
