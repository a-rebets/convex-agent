--- conflicted
+++ resolved
@@ -64,12 +64,8 @@
     }
   },
   "peerDependencies": {
-<<<<<<< HEAD
-    "ai": "^5.0.0",
+    "ai": "^5.0.10",
     "@ai-sdk/provider-utils": "^3.0.1",
-=======
-    "ai": "^5.0.10",
->>>>>>> 7d3575ad
     "convex": "^1.23.0",
     "convex-helpers": "^0.1.100",
     "react": "^18.3.1 || ^19.0.0"
