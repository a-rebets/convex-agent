--- conflicted
+++ resolved
@@ -86,15 +86,9 @@
     "@ai-sdk/provider": "2.0.0",
     "@arethetypeswrong/cli": "0.18.2",
     "@convex-dev/agent": "file:..",
-<<<<<<< HEAD
-    "@convex-dev/rag": "0.5.2",
-    "@convex-dev/rate-limiter": "^0.2.14-alpha.1",
-    "@convex-dev/workflow": "^0.2.8-alpha.5",
-=======
     "@convex-dev/rag": "0.5.4",
-    "@convex-dev/rate-limiter": "0.2.13",
-    "@convex-dev/workflow": "0.2.8-alpha.3",
->>>>>>> c54b64dc
+    "@convex-dev/rate-limiter": "0.2.14-alpha.1",
+    "@convex-dev/workflow": "0.2.8-alpha.5",
     "@edge-runtime/vm": "5.0.0",
     "@eslint/js": "9.37.0",
     "@hookform/resolvers": "5.2.2",
