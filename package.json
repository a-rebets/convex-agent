{
  "name": "@convex-dev/agent",
  "description": "A agent component for Convex.",
  "repository": "github:get-convex/agent",
  "homepage": "https://github.com/get-convex/agent#readme",
  "bugs": {
    "email": "support@convex.dev",
    "url": "https://github.com/get-convex/agent/issues"
  },
<<<<<<< HEAD
  "version": "0.1.9-alpha.9",
=======
  "version": "0.1.9-alpha.10",
>>>>>>> 2a9502f7
  "license": "Apache-2.0",
  "keywords": [
    "convex",
    "ai",
    "agent",
    "component"
  ],
  "type": "module",
  "scripts": {
    "example": "npm run setup && cd example && npm run dev",
    "dev": "run-p 'example' 'build:watch'",
    "setup": "node setup.cjs",
    "build": "npm run build:esm && npm run build:cjs",
    "build:watch": "cd src && npx chokidar '../tsconfig.json' '*.ts' 'react/**/*.ts' 'component/**/*.ts' 'client/**/*.ts' -c 'npm run build' --initial",
    "build:esm": "tsc --project ./esm.json && npm run copy:dts:esm && echo '{\\n  \"type\": \"module\"\\n}' > dist/esm/package.json",
    "build:cjs": "tsc --project ./commonjs.json && npm run copy:dts:cjs && echo '{\\n  \"type\": \"commonjs\"\\n}' > dist/commonjs/package.json",
    "copy:dts:esm": "cpy 'src/**/*.d.ts' 'dist/esm/' --parents",
    "copy:dts:cjs": "cpy 'src/**/*.d.ts' 'dist/commonjs/' --parents",
    "typecheck": "tsc --noEmit",
    "prepack": "node node10stubs.mjs",
    "postpack": "node node10stubs.mjs --cleanup",
    "alpha": "rm -rf dist && npm run build && npm run test && npm version prerelease --preid alpha && npm publish --tag alpha && git push --tags",
    "release": "rm -rf dist && npm run build && npm run test && npm version patch && npm publish && git push --tags",
    "test": "vitest run --typecheck --config ./src/vitest.config.ts",
    "test:watch": "vitest --typecheck --config ./src/vitest.config.ts",
    "test:debug": "vitest --inspect-brk --no-file-parallelism --config ./src/vitest.config.ts",
    "test:coverage": "vitest run --coverage --coverage.reporter=text",
    "version": "pbcopy <<<$npm_package_version; vim CHANGELOG.md && git add CHANGELOG.md"
  },
  "files": [
    "dist",
    "src"
  ],
  "exports": {
    "./package.json": "./package.json",
    ".": {
      "import": {
        "@convex-dev/component-source": "./src/client/index.ts",
        "types": "./dist/esm/client/index.d.ts",
        "default": "./dist/esm/client/index.js"
      },
      "require": {
        "@convex-dev/component-source": "./src/client/index.ts",
        "types": "./dist/commonjs/client/index.d.ts",
        "default": "./dist/commonjs/client/index.js"
      }
    },
    "./validators": {
      "import": {
        "@convex-dev/component-source": "./src/validators.ts",
        "types": "./dist/esm/validators.d.ts",
        "default": "./dist/esm/validators.js"
      },
      "require": {
        "@convex-dev/component-source": "./src/validators.ts",
        "types": "./dist/commonjs/validators.d.ts",
        "default": "./dist/commonjs/validators.js"
      }
    },
    "./react": {
      "import": {
        "@convex-dev/component-source": "./src/react/index.ts",
        "types": "./dist/esm/react/index.d.ts",
        "default": "./dist/esm/react/index.js"
      },
      "require": {
        "@convex-dev/component-source": "./src/react/index.ts",
        "types": "./dist/commonjs/react/index.d.ts",
        "default": "./dist/commonjs/react/index.js"
      }
    },
    "./convex.config": {
      "import": {
        "@convex-dev/component-source": "./src/component/convex.config.ts",
        "types": "./dist/esm/component/convex.config.d.ts",
        "default": "./dist/esm/component/convex.config.js"
      }
    }
  },
  "peerDependencies": {
    "ai": "^4.3.16",
    "convex": "^1.23.0",
    "convex-helpers": "^0.1.94",
    "react": "^18.3.1 || ^19.0.0"
  },
  "peerDependenciesMeta": {
    "react": {
      "optional": true
    }
  },
  "devDependencies": {
    "@edge-runtime/vm": "^5.0.0",
    "@eslint/js": "^9.9.1",
    "@types/node": "^18.19.86",
    "@types/react": "^19.1.1",
    "chokidar-cli": "^3.0.0",
    "convex": "^1.24.8",
    "convex-helpers": "^0.1.94",
    "convex-test": "^0.0.37",
    "cpy-cli": "^5.0.0",
    "eslint": "^9.24.0",
    "eslint-plugin-jsx-a11y": "^6.8.0",
    "eslint-plugin-react": "^7.34.0",
    "eslint-plugin-react-hooks": "^5.2.0",
    "globals": "^15.15.0",
    "npm-run-all2": "^8.0.4",
    "prettier": "3.2.5",
    "typescript": "^5.8.3",
    "typescript-eslint": "^8.29.1",
    "vitest": "^3.1.1",
    "zod": "^3.25.56"
  },
  "main": "./dist/commonjs/client/index.js",
  "types": "./dist/commonjs/client/index.d.ts",
  "module": "./dist/esm/client/index.js"
}<|MERGE_RESOLUTION|>--- conflicted
+++ resolved
@@ -7,11 +7,7 @@
     "email": "support@convex.dev",
     "url": "https://github.com/get-convex/agent/issues"
   },
-<<<<<<< HEAD
-  "version": "0.1.9-alpha.9",
-=======
   "version": "0.1.9-alpha.10",
->>>>>>> 2a9502f7
   "license": "Apache-2.0",
   "keywords": [
     "convex",
