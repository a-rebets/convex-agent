name: Run tests
on:
  push:
    branches: ["main"]
  pull_request:
    branches: ["main"]
jobs:
  test:
    runs-on: ubuntu-latest
    steps:
      - uses: actions/checkout@v4
      - name: Use Node.js
        uses: actions/setup-node@v4
        with:
          cache-dependency-path: |
            example/package.json
            package.json
          node-version: "20.x"
          cache: "npm"
      - run: node setup.cjs
      - run: npx pkg-pr-new publish ./ ./playground
      - run: npm test
      - run: npm run typecheck
<<<<<<< HEAD
      - run: npm run lint
  pkg_pr_new:
    runs-on: ubuntu-latest
    steps:
      - uses: actions/checkout@v4
      - name: Use Node.js
        uses: actions/setup-node@v4
        with:
          cache-dependency-path: |
            example/package.json
            package.json
          node-version: "20.x"
          cache: "npm"
      - run: node setup.cjs
      - run: npx pkg-pr-new publish ./ ./playground
=======
      - run: npm run lint
>>>>>>> bd6df905
<|MERGE_RESOLUTION|>--- conflicted
+++ resolved
@@ -21,22 +21,4 @@
       - run: npx pkg-pr-new publish ./ ./playground
       - run: npm test
       - run: npm run typecheck
-<<<<<<< HEAD
-      - run: npm run lint
-  pkg_pr_new:
-    runs-on: ubuntu-latest
-    steps:
-      - uses: actions/checkout@v4
-      - name: Use Node.js
-        uses: actions/setup-node@v4
-        with:
-          cache-dependency-path: |
-            example/package.json
-            package.json
-          node-version: "20.x"
-          cache: "npm"
-      - run: node setup.cjs
-      - run: npx pkg-pr-new publish ./ ./playground
-=======
-      - run: npm run lint
->>>>>>> bd6df905
+      - run: npm run lint