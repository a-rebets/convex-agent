# Changelog

## 0.1.9

<<<<<<< HEAD
- You can abort a stream asynchronously and have it abort the streaming
  and stop writing deltas smoothly. You can request that `syncStreams` also
  return aborted messages, if you want to show those in your UI.
  They will have `msg.streaming === false` if they were aborted.
=======
- You can finish a stream asynchronously and have it abort the streaming.
>>>>>>> a5db9a08
- The timeout for streaming deltas with no sign of life has been
  increased to 10 minutes.
- Delete stream deltas automatically 5 min after the stream finishes.
- Fix: deleting threads asynchronously will clean up deltas.
- Fix: update the reasoning in the top-level message when streaming

## 0.1.8

- Support images in localhost by loading them locally and passing them
  to the LLM as raw data. (author: @julionav)
- Add `updateMessage` to the raw components.agent.messages API for patching
  existing message contents, status, and error details. (author: @julionav)
- Add extensions to support NodeNext bundling
- Fix: paginating over all users now works for more than one page
- Fix: streams are now deleted when deleting threads / user data

## 0.1.7

- Image and file handling! It now auto-saves large input messages, and has an API
  to save and get metadata about files, as well as automatic reference counting for files
  being used in messages, so you can vacuum unused files.
  Check out [examples/files-images](./examples/files-images), which also includes an example
  generating an image and saving it in messages one-shot.
- Adds a `rawRequestResponseHandler` argument to the Agent that is a good spot to log or
  save all raw request/responses if you're trying to debug model behavior, headers, etc.
- Centralizes the example model usage so you can swap openai for openrouter / grok in one
  place.
- StorageOptions now takes a better argument name
  `saveMessages?: "all" | "none" | "promptAndOutput";`, deprecating
  `save{All,Any}InputMessages` and `saveOutputMessages`.
- Add `rawRequestResponseHandler` to the Agent definition, so you can log
  the raw request and response from the LLM.

### Deprecated

- The `files` field is deprecated in favor of `fileIds` in the message metadata.
  This wasn't really used before but it was possible folks discovered how to
  set it.

### Breaking

- The `steps` table is now gone. It will still be around in your backend, where
  you can inspect or clear it if you want, but it will not be written to, and
  the low-level APIs around saving steps alongside messages are gone.
  To get debug information, you can use the `rawRequestResponseHandler` and
  dump the request and response to your own debug table. Maybe conditional on
  some environment variable so you can turn it on/off for debugging.

## 0.1.6

- Fix pagination for the Agent messages when loading more
- Allow using useSmoothText in Next.js
- Fix: re-export `ToolCtx` in `@convex-dev/agent/react`

## 0.1.5

- APIs to get and update thread metadata on the agent / thread objects.
- Support generating embeddings asynchronously to save messages in mutations.
- Allow embedding generation to be done lazily by default.
- Build the project so it's compatible with composite and verbatim module syntax
- `useSmoothText` is even smoother
- Fix handling of file messages to include `filename` and `data` field instead of `file`.
- Fix bundling of api.d.ts to fix the `AgentComponent` type being `any`.
- More examples in the examples/ directory, that you can access from the root example
- Improve scripts for running the examples. See README.
- Starting to unify model definitions for examples so you only have to change it
  in one place to e.g. use grok.
- Better import hygiene for folks using `verbatimModuleSyntax`.

## 0.1.4

- Automatically pulls in the thread's userId when no userId is specified.
- Fixes bugs around duplicate content when streaming / using toUIMessages.
- `useSmoothText` is now even smoother with a stream rate that auto-adjusts.
- Defaults streaming chunks to sentence instead of word.

### Breaking

- The `userId` associated with the thread will automatically be associated with
  messages and tool calls, if no userId is passed at thread continuation or call-site.
  This is likely what you want, but in case you didn't, consider not setting a default
  userId for the thread and passing it in only when continuing the thread.
- The `searchMessage` and `textSearch` functions now take the more explicit
  parameter `searchAllMessagesForUserId` instead of `userId`.

## 0.1.3

- Allows you to pass `promptMessageId` to `agent.streamText`.
  This parameter allows you to create a message ahead of time and then
  generate the response separately, responding to that message.

## 0.1.2

- Added text delta streaming with `useThreadMessages` and `useStreamingThreadMessages` React hooks.
  See examples/chat-streaming for example usage.
- Also includes a `useSmoothText` hook and `optimisticallySendMessage`
  to get smooth streaming UI and immediate feedback when a user sends a msg.
- Adds a UIMessage type that is an AI SDK UIMessage with some extra fields
  for convenience, e.g. a stable key, order/stepOrder, streaming status.
- Allow listing threads without an associated userId in the playground.
- make stepOrder always increasing, for more predictable sorting of failed + non-failed messages.
- A reference to the agent is now passed to tool calls using the `createTool` utility.
- In more places, we aren't storing the AI SDK `id` unless explicitly passed in, and favoring the built-in Convex ID instead.
- The examples/ folder will become a better resource with more specific examples.
  For now, there's an index page when running the examples, that points to the text streaming and weather demos.
- There's now `listMessages` `saveMessage`, and `asSaveMessagesMutation` on the Agent.
  `listMessages` is compliant with the normal pagination API.

### Breaking

- `components.agent.messages.listMessagesByThreadId` is now `asc`ending by default!
  It'll have a type error to help you out.
  While you're at it, you can use the new `.listMessages` on the agent itself!
- `addStep` now returns the messages it created instead of a step.
  This is not likely to be called by clients directly. It's mostly used internally.
- `toUIMessages` has been moved to the `@convex-dev/agent/react` import entrypoint.

## 0.1.1

- The file api has been improved to allow for upserting files more correctly.
  You can use it to track images and files in messages, and have a cron that queries for images that can be safely deleted.
  When adding it to a message, call `addFile`, `useExistingFile`, or `copyFile` to get the `fileId` and add it to the message metadata.
  When the message is deleted, it will delete the file (if it has the last reference to it).
- Added an example for passing in images to LLMs.
- Embeddings of length 1408 are now supported.

## 0.1.0

- UI Playground, to host locally or embed into your app.
  - On the left panel it has a dropdown to select a users, then lists the user's treads
  - In the middle you can see the thread's messages and tool calls, as well as send new messages in the thread:
    - Configurable context & message saving options
    - Play with the system prompt for rapid prototyping.
  - On the right you can see the selected message's details, as well as fetch contextual messages to investigate what messages would get fetched for that message, with configurable ContextOptions.
  - Use the [hosted version](https://get-convex.github.io/agent/) or run it locally with `npx @convex-dev/agent-playground` - uses Vite internally for now.
  - API key management (to authenticate into the UI Playground)
- The `order` and `stepOrder` is now well defined: each call to something like `generateText` will be on the next "order" and each message generated from it will have increasing "subOrder" indexes.
- Adds a function to turn MessageDoc[] into UIMessage[].
- Eliminates an index to reduce storage cost per-message.
- The README is a better resource.

### Breaking

- `agent.fetchContextMessages` now returns `MessageDoc` instead of a `CoreMessage` objects.
- `isTool` configuration for context has been changed to `excludeToolMessages` - where `false`/`undefined` is the default and includes tool messages, and `true` will only return user/assistant messages.
- Reorganization of API (split `agent.messages.*` into `agent.threads.*`, `agent.messages.*`, `agent.files.*`, and `agent.users.*`.
- Parameters like `parentMessageId` have generally been renamed to `promptMessageId` or `beforeMessageId` or `upToAndIncludingMessageId` to better clarify their use for things like using an existing message as a prompt or searching context from before a message, or fetching messages up to and including a given message. The `generate*` / `stream*` functions can take a `promptMessageId` instead of a `prompt` / `messages` arg now.
- Calls to steps and objects now take a parentMessageId instead of messageId parameter, as this is the true meaning of parent message (the message being responded to).

### Deprecated

- The `steps` table is going away, to be replaced with a callback where you can dump your own comprehensive debug information if/when you want to. As such, the `stepId` field isn't returned on messages.
- The `parentMessageId` field is no longer exposed. Its purpose is now filled by the order & stepOrder fields: each message with the same order is a child of the message at stepOrder 0.

## 0.0.16

- Fixes a bug with providing out-of-order tool messages in the prompt context. (author: @apostolisCodpal)

## 0.0.15

- You can pass tools at the agent definition, thread definition, or per-message call, making it easier to define tools at runtime with runtime context.

- README improvements

### Breaking Changes

- `getEmbeddings` has been renamed to `generateEmbeddings`

### Deprecated

- Passing `ConfigOptions` and `StorageOptions` should now be passed as separate parameters via `configOptions` and `storageOptions`.
  e.g. for `generateText`
  `{ prompt }, { contextOptions: { recentMessages: 10 } }` instead of
  `{ prompt, recentMessages: 10 }`

## 0.0.14

- There is now a usageHandler you can specify on the Agent definition, thread, or per-message that can log or save token usage history.

- The model and provider are being stored on the messages table, along with usage, warnings, and other fields previously hidden away in the steps table.

### Bug fixes

- The agent name is now correctly propagating to the messages table for non-user messages.

### Deprecated

- parentThreadIds is deprecated, as it wasn't merging histories and the desire to do so should have a message as its parent to make the history behavior clear.<|MERGE_RESOLUTION|>--- conflicted
+++ resolved
@@ -2,14 +2,10 @@
 
 ## 0.1.9
 
-<<<<<<< HEAD
-- You can abort a stream asynchronously and have it abort the streaming
-  and stop writing deltas smoothly. You can request that `syncStreams` also
-  return aborted messages, if you want to show those in your UI.
-  They will have `msg.streaming === false` if they were aborted.
-=======
-- You can finish a stream asynchronously and have it abort the streaming.
->>>>>>> a5db9a08
+- You can abort a stream asynchronously and have it stop writing deltas smoothly.
+  You can request that `syncStreams` also return aborted messages,
+  if you want to show those in your UI.
+- They will have `msg.streaming === false` if they were aborted.
 - The timeout for streaming deltas with no sign of life has been
   increased to 10 minutes.
 - Delete stream deltas automatically 5 min after the stream finishes.
